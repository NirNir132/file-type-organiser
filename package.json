{
	"name": "file-type-organizer",
	"private": true,
	"version": "0.0.0",
	"type": "module",
	"scripts": {
		"dev": "vite",
		"build": "vite build",
		"preview": "vite preview"
	},
	"dependencies": {
		"@ffmpeg/ffmpeg": "^0.12.10",
		"@ffmpeg/util": "^0.12.1",
<<<<<<< HEAD
		"@pdftron/pdfjs-express": "^8.7.5",
=======
>>>>>>> 0ddbf41c
		"@types/jszip": "^3.4.1",
		"docx": "^9.5.0",
		"fflate": "^0.8.1",
		"heic2any": "^0.0.4",
		"html2canvas": "^1.4.1",
		"jspdf": "^2.5.1",
		"jspdf-autotable": "^3.8.2",
		"jszip": "^3.10.1",
		"lucide-react": "^0.511.0",
		"mammoth": "^1.6.0",
		"pdf-lib": "^1.17.1",
<<<<<<< HEAD
		"pdf2pic": "^3.2.0",
		"pdfjs-dist": "^4.10.38",
		"react": "^19.0.0",
		"react-dom": "^19.0.0",
		"worker-loader": "^3.0.8",
=======
		"pdfjs-dist": "^4.8.69",
		"react": "^19.0.0",
		"react-dom": "^19.0.0",
>>>>>>> 0ddbf41c
		"xlsx": "^0.18.5"
	},
	"devDependencies": {
		"@tailwindcss/typography": "^0.5.10",
		"@types/node": "^22.14.0",
		"@types/react": "^19.1.5",
		"@types/react-dom": "^19.1.5",
		"@vitejs/plugin-react": "^4.5.0",
		"autoprefixer": "^10.4.21",
		"postcss": "^8.5.3",
		"tailwindcss": "^3.4.0",
		"typescript": "~5.7.2",
		"vite": "^6.2.0"
	}
}<|MERGE_RESOLUTION|>--- conflicted
+++ resolved
@@ -11,10 +11,6 @@
 	"dependencies": {
 		"@ffmpeg/ffmpeg": "^0.12.10",
 		"@ffmpeg/util": "^0.12.1",
-<<<<<<< HEAD
-		"@pdftron/pdfjs-express": "^8.7.5",
-=======
->>>>>>> 0ddbf41c
 		"@types/jszip": "^3.4.1",
 		"docx": "^9.5.0",
 		"fflate": "^0.8.1",
@@ -26,17 +22,9 @@
 		"lucide-react": "^0.511.0",
 		"mammoth": "^1.6.0",
 		"pdf-lib": "^1.17.1",
-<<<<<<< HEAD
-		"pdf2pic": "^3.2.0",
-		"pdfjs-dist": "^4.10.38",
-		"react": "^19.0.0",
-		"react-dom": "^19.0.0",
-		"worker-loader": "^3.0.8",
-=======
 		"pdfjs-dist": "^4.8.69",
 		"react": "^19.0.0",
 		"react-dom": "^19.0.0",
->>>>>>> 0ddbf41c
 		"xlsx": "^0.18.5"
 	},
 	"devDependencies": {
